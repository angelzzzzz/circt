--- conflicted
+++ resolved
@@ -56,33 +56,18 @@
   LogicalResult convertCompilation(slang::ast::Compilation &compilation);
   Operation *convertModuleHeader(const slang::ast::InstanceBodySymbol *module);
   LogicalResult convertModuleBody(const slang::ast::InstanceBodySymbol *module);
-<<<<<<< HEAD
   LogicalResult walkMember(const slang::ast::Symbol &members);
-=======
   LogicalResult
   convertStatementBlock(const slang::ast::StatementBlockSymbol *stmt);
->>>>>>> 392743d4
 
   // Convert a slang statement into an MLIR statement.
   LogicalResult convertStatement(const slang::ast::Statement *statement);
 
-<<<<<<< HEAD
-  Value convertToBool(Value value, Location loc);
-
   LogicalResult
   visitConditionalStmt(const slang::ast::ConditionalStatement *conditionalStmt);
 
-  LogicalResult
-  createCase(Value caseExpr,
-             nonstd::span<slang::ast::CaseStatement::ItemGroup const> &items,
-             const slang::ast::Statement *defaultCase, unsigned long itemIndex,
-             unsigned long exprIndex, Location loc, Type type);
-  LogicalResult visitCaseStmt(const slang::ast::CaseStatement *caseStmt);
-
   void createPostValue(Location loc);
 
-=======
->>>>>>> 392743d4
   // Convert a slang expression into an MLIR expression.
   Value convertExpression(const slang::ast::Expression &expr);
 
@@ -130,14 +115,11 @@
   /// A list of modules for which the header has been created, but the body has
   /// not been converted yet.
   std::queue<const slang::ast::InstanceBodySymbol *> moduleWorklist;
-<<<<<<< HEAD
   /// A list of value needs increment or decrement.
   std::queue<std::tuple<Value, bool>> postValueList;
-=======
 
 private:
   std::vector<mlir::Value *> lvalueStack;
->>>>>>> 392743d4
 };
 
 /// Convert a slang `SourceLocation` to an MLIR `Location`.
