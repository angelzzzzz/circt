--- conflicted
+++ resolved
@@ -19,56 +19,33 @@
 using namespace circt;
 using namespace ImportVerilog;
 
-<<<<<<< HEAD
-/// Helper function to convert a value to its "truthy" boolean value.
-Value Context::convertToBool(Value value, Location loc) {
-  if (!value)
-    return {};
-  if (auto type = dyn_cast_or_null<moore::IntType>(value.getType()))
-    if (type.getBitSize() == 1)
-      return value;
-  if (auto type = dyn_cast_or_null<moore::UnpackedType>(value.getType()))
-    return builder.create<moore::BoolCastOp>(loc, value);
-  mlir::emitError(loc, "expression of type ")
-      << value.getType() << " cannot be cast to a boolean";
-  return {};
-}
-
-LogicalResult Context::visitConditionalStmt(
-    const slang::ast::ConditionalStatement *conditionalStmt) {
-  auto loc = convertLocation(conditionalStmt->sourceRange.start());
-
-  Value cond = convertExpression(*conditionalStmt->conditions.begin()->expr);
-  if (!cond)
-    return failure();
-  cond = convertToBool(cond, loc);
-  cond = builder.create<moore::ConversionOp>(loc, builder.getI1Type(), cond);
-  // TODO: The above should probably be a `moore.bit_to_i1` op.
-
-  auto ifOp = builder.create<mlir::scf::IfOp>(
-      loc, cond, conditionalStmt->ifFalse != nullptr);
-  OpBuilder::InsertionGuard guard(builder);
-
-  builder.setInsertionPoint(ifOp.thenYield());
-  if (failed(convertStatement(&conditionalStmt->ifTrue)))
-    return failure();
-
-  if (conditionalStmt->ifFalse) {
-    builder.setInsertionPoint(ifOp.elseYield());
-    if (failed(convertStatement(conditionalStmt->ifFalse)))
-=======
 namespace {
 struct StmtVisitor {
   Context &context;
   Location loc;
   OpBuilder &builder;
+
+  /// Helper function to convert a value to its "truthy" boolean value.
+  Value convertToBool(Value value) {
+    if (!value)
+      return {};
+    if (auto type = dyn_cast_or_null<moore::IntType>(value.getType()))
+      if (type.getBitSize() == 1)
+        return value;
+    if (auto type = dyn_cast_or_null<moore::UnpackedType>(value.getType()))
+      return builder.create<moore::BoolCastOp>(loc, value);
+    mlir::emitError(loc, "expression of type ")
+        << value.getType() << " cannot be cast to a boolean";
+    return {};
+  }
+
   LogicalResult visit(const slang::ast::ConditionalStatement &conditionalStmt) {
 
     Value cond =
         context.convertExpression(*conditionalStmt.conditions.begin()->expr);
     if (!cond)
       return failure();
-    cond = builder.create<moore::BoolCastOp>(loc, cond);
+    cond = convertToBool(cond);
     cond = builder.create<moore::ConversionOp>(loc, builder.getI1Type(), cond);
     // TODO: The above should probably be a `moore.bit_to_i1` op.
 
@@ -78,7 +55,6 @@
 
     builder.setInsertionPoint(ifOp.thenYield());
     if (conditionalStmt.ifTrue.visit(*this).failed())
->>>>>>> 392743d4
       return failure();
 
     if (conditionalStmt.ifFalse) {
@@ -97,106 +73,16 @@
             .assignment));
   }
 
-<<<<<<< HEAD
-LogicalResult
-Context::visitCaseStmt(const slang::ast::CaseStatement *caseStmt) {
-  auto loc = convertLocation(caseStmt->sourceRange.start());
-  auto caseExpr = convertExpression(caseStmt->expr);
-  auto items = caseStmt->items;
-  const auto *defaultCase = caseStmt->defaultCase;
-
-  if (defaultCase != nullptr) {
-    auto itemExpr = convertExpression(*items.front().expressions.front());
-    Value preValue = builder.create<moore::EqOp>(loc, caseExpr, itemExpr);
-    auto cond =
-        builder.create<moore::ConversionOp>(loc, builder.getI1Type(), preValue);
-    auto newIfOp = builder.create<mlir::scf::IfOp>(loc, cond);
-    {
-      OpBuilder::InsertionGuard guard(builder);
-      builder.setInsertionPoint(newIfOp.thenYield());
-      if (failed(convertStatement(items.front().stmt)))
-        return failure();
-    }
-
-    for (unsigned long i = 0; i < items.size(); i++) {
-      auto itemStmt = items[i].stmt;
-      for (unsigned long j = 0; j < items[i].expressions.size(); j++) {
-        if (i == 0 && j == 0)
-          continue;
-        itemExpr = convertExpression(*items[i].expressions[j]);
-        Value newEqOp = builder.create<moore::EqOp>(loc, caseExpr, itemExpr);
-
-        preValue = convertToBool(preValue, loc);
-        newEqOp = convertToBool(newEqOp, loc);
-        if (!preValue || !newEqOp)
-          return failure();
-        preValue = builder.create<moore::OrOp>(loc, preValue, newEqOp);
-
-        auto cond = builder.create<moore::ConversionOp>(
-            loc, builder.getI1Type(), newEqOp);
-        auto newIfOp = builder.create<mlir::scf::IfOp>(loc, cond);
-        OpBuilder::InsertionGuard guard(builder);
-        builder.setInsertionPoint(newIfOp.thenYield());
-        if (failed(convertStatement(itemStmt)))
-          return failure();
-      }
-    }
-
-    auto notPreValue = builder.create<moore::NotOp>(loc, preValue);
-    cond = builder.create<moore::ConversionOp>(loc, builder.getI1Type(),
-                                               notPreValue);
-    auto ifOp = builder.create<mlir::scf::IfOp>(loc, cond);
-    builder.setInsertionPoint(ifOp.thenYield());
-    if (failed(convertStatement(defaultCase)))
-      return failure();
-  } else {
-    for (auto item : items) {
-      auto itemStmt = item.stmt;
-      for (const auto *expr : item.expressions) {
-        auto itemExpr = convertExpression(*expr);
-        auto newEqOp = builder.create<moore::EqOp>(loc, caseExpr, itemExpr);
-        auto cond = builder.create<moore::ConversionOp>(
-            loc, builder.getI1Type(), newEqOp);
-        auto ifOp = builder.create<mlir::scf::IfOp>(loc, cond);
-        OpBuilder::InsertionGuard guard(builder);
-        builder.setInsertionPoint(ifOp.thenYield());
-        if (failed(convertStatement(itemStmt)))
-          return failure();
-      }
-    }
-  }
-  return success();
-}
-
-void Context::createPostValue(Location loc) {
-  while (!postValueList.empty()) {
-    auto value = postValueList.front();
-    auto preValue = std::get<0>(value);
-    auto one = builder.create<moore::ConstantOp>(loc, preValue.getType(), 1);
-    auto postValue =
-        std::get<1>(value)
-            ? builder.create<moore::AddOp>(loc, preValue, one).getResult()
-            : builder.create<moore::SubOp>(loc, preValue, one).getResult();
-    builder.create<moore::BPAssignOp>(loc, preValue, postValue);
-    postValueList.pop();
-  }
-}
-
-// It can handle the statements like case, conditional(if), for loop, and etc.
-LogicalResult
-Context::convertStatement(const slang::ast::Statement *statement) {
-  auto loc = convertLocation(statement->sourceRange.start());
-  switch (statement->kind) {
-  case slang::ast::StatementKind::Empty:
-=======
   LogicalResult visit(const slang::ast::VariableDeclStatement &) {
     // TODO: not sure
     return success();
   }
 
   LogicalResult visit(const slang::ast::ExpressionStatement &exprStmt) {
-    return success(context.convertExpression(
-        exprStmt.as<slang::ast::ExpressionStatement>().expr));
+    auto value = context.convertExpression(
+        exprStmt.as<slang::ast::ExpressionStatement>().expr);
+    context.createPostValue(loc);
+    return success(value);
   }
 
   LogicalResult visit(const slang::ast::StatementList &listStmt) {
@@ -214,7 +100,6 @@
   }
 
   LogicalResult visit(const slang::ast::EmptyStatement &emptyStmt) {
->>>>>>> 392743d4
     return success();
   }
 
@@ -345,45 +230,6 @@
       if (!whileOp.getAfter().hasOneBlock()) {
         mlir::emitError(loc, "no block in while after region");
         return failure();
-<<<<<<< HEAD
-    break;
-  case slang::ast::StatementKind::Block:
-    return convertStatement(&statement->as<slang::ast::BlockStatement>().body);
-  case slang::ast::StatementKind::ExpressionStatement: {
-    auto value = convertExpression(
-        statement->as<slang::ast::ExpressionStatement>().expr);
-    createPostValue(loc);
-    return success(value);
-  }
-  case slang::ast::StatementKind::VariableDeclaration:
-    return mlir::emitError(loc, "unsupported statement: variable declaration");
-  case slang::ast::StatementKind::Return:
-    return mlir::emitError(loc, "unsupported statement: return");
-  case slang::ast::StatementKind::Break:
-    return mlir::emitError(loc, "unsupported statement: break");
-  case slang::ast::StatementKind::Continue:
-    return mlir::emitError(loc, "unsupported statement: continue");
-  case slang::ast::StatementKind::Case: {
-    return visitCaseStmt(&statement->as<slang::ast::CaseStatement>());
-  }
-  case slang::ast::StatementKind::PatternCase:
-    return mlir::emitError(loc, "unsupported statement: pattern case");
-  case slang::ast::StatementKind::ForLoop:
-    return mlir::emitError(loc, "unsupported statement: for loop");
-  case slang::ast::StatementKind::RepeatLoop:
-    return mlir::emitError(loc, "unsupported statement: repeat loop");
-  case slang::ast::StatementKind::ForeachLoop:
-    return mlir::emitError(loc, "unsupported statement: foreach loop");
-  case slang::ast::StatementKind::WhileLoop:
-    return mlir::emitError(loc, "unsupported statement: while loop");
-  case slang::ast::StatementKind::DoWhileLoop:
-    return mlir::emitError(loc, "unsupported statement: do while loop");
-  case slang::ast::StatementKind::ForeverLoop:
-    return mlir::emitError(loc, "unsupported statement: forever loop");
-  case slang::ast::StatementKind::Timed:
-    if (failed(visitTimingControl(
-            &statement->as<slang::ast::TimedStatement>().timing)))
-=======
       }
 
       builder.setInsertionPointToEnd(whileOp.getAfterBody());
@@ -452,7 +298,6 @@
     builder.setInsertionPointToEnd(before);
     Value cond = context.convertExpression(whileStmt.cond);
     if (!cond)
->>>>>>> 392743d4
       return failure();
 
     cond = builder.create<moore::BoolCastOp>(loc, cond);
@@ -497,6 +342,79 @@
 
     builder.create<mlir::scf::YieldOp>(loc);
     return succeeded.success();
+  }
+
+  LogicalResult visit(const slang::ast::CaseStatement &caseStmt) {
+    auto caseExpr = context.convertExpression(caseStmt.expr);
+    auto items = caseStmt.items;
+    const auto *defaultCase = caseStmt.defaultCase;
+
+    if (defaultCase != nullptr) {
+      // Exist default case.
+      auto itemExpr =
+          context.convertExpression(*items.front().expressions.front());
+      Value preValue = builder.create<moore::EqOp>(loc, caseExpr, itemExpr);
+      auto cond = builder.create<moore::ConversionOp>(loc, builder.getI1Type(),
+                                                      preValue);
+      auto newIfOp = builder.create<mlir::scf::IfOp>(loc, cond);
+      {
+        OpBuilder::InsertionGuard guard(builder);
+        builder.setInsertionPoint(newIfOp.thenYield());
+        if (failed(context.convertStatement(items.front().stmt)))
+          return failure();
+      }
+
+      // Walk the case items and transfer preValue.
+      for (unsigned long i = 0; i < items.size(); i++) {
+        auto itemStmt = items[i].stmt;
+        for (unsigned long j = 0; j < items[i].expressions.size(); j++) {
+          if (i == 0 && j == 0)
+            continue;
+          itemExpr = context.convertExpression(*items[i].expressions[j]);
+          Value newEqOp = builder.create<moore::EqOp>(loc, caseExpr, itemExpr);
+
+          preValue = convertToBool(preValue);
+          newEqOp = convertToBool(newEqOp);
+          if (!preValue || !newEqOp)
+            return failure();
+          preValue = builder.create<moore::OrOp>(loc, preValue, newEqOp);
+
+          auto cond = builder.create<moore::ConversionOp>(
+              loc, builder.getI1Type(), newEqOp);
+          auto newIfOp = builder.create<mlir::scf::IfOp>(loc, cond);
+          OpBuilder::InsertionGuard guard(builder);
+          builder.setInsertionPoint(newIfOp.thenYield());
+          if (failed(context.convertStatement(itemStmt)))
+            return failure();
+        }
+      }
+
+      // Determine whether to execute the default case.
+      auto notPreValue = builder.create<moore::NotOp>(loc, preValue);
+      cond = builder.create<moore::ConversionOp>(loc, builder.getI1Type(),
+                                                 notPreValue);
+      auto ifOp = builder.create<mlir::scf::IfOp>(loc, cond);
+      builder.setInsertionPoint(ifOp.thenYield());
+      if (failed(context.convertStatement(defaultCase)))
+        return failure();
+    } else {
+      // Not exist default case.
+      for (auto item : items) {
+        auto itemStmt = item.stmt;
+        for (const auto *expr : item.expressions) {
+          auto itemExpr = context.convertExpression(*expr);
+          auto newEqOp = builder.create<moore::EqOp>(loc, caseExpr, itemExpr);
+          auto cond = builder.create<moore::ConversionOp>(
+              loc, builder.getI1Type(), newEqOp);
+          auto ifOp = builder.create<mlir::scf::IfOp>(loc, cond);
+          OpBuilder::InsertionGuard guard(builder);
+          builder.setInsertionPoint(ifOp.thenYield());
+          if (failed(context.convertStatement(itemStmt)))
+            return failure();
+        }
+      }
+    }
+    return success();
   }
 
   /// Emit an error for all other statement.
@@ -514,6 +432,21 @@
 };
 } // namespace
 
+// Create add or sub operator after a statement.
+void Context::createPostValue(Location loc) {
+  while (!postValueList.empty()) {
+    auto value = postValueList.front();
+    auto preValue = std::get<0>(value);
+    auto one = builder.create<moore::ConstantOp>(loc, preValue.getType(), 1);
+    auto postValue =
+        std::get<1>(value)
+            ? builder.create<moore::AddOp>(loc, preValue, one).getResult()
+            : builder.create<moore::SubOp>(loc, preValue, one).getResult();
+    builder.create<moore::BPAssignOp>(loc, preValue, postValue);
+    postValueList.pop();
+  }
+}
+
 // It can handle the statements like case, conditional(if), for loop, and etc.
 LogicalResult
 Context::convertStatement(const slang::ast::Statement *statement) {
