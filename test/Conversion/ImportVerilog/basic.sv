// RUN: circt-translate --import-verilog %s | FileCheck %s
// REQUIRES: slang


// CHECK-LABEL: moore.module @Variables
module Variables();
  // CHECK: %var1 = moore.variable : !moore.int
  // CHECK: %var2 = moore.variable %var1 : !moore.int
  int var1;
  int var2 = var1;
endmodule


// CHECK-LABEL: moore.module @Procedures
module Procedures();
  // CHECK: moore.procedure initial {
  initial;
  // CHECK: moore.procedure final {
  final begin end;
  // CHECK: moore.procedure always {
  always begin end;
  // CHECK: moore.procedure always_comb {
  always_comb begin end;
  // CHECK: moore.procedure always_latch {
  always_latch begin end;
  // CHECK: moore.procedure always_ff {
  always_ff @* begin end;
endmodule


// CHECK-LABEL: moore.module @Expressions {
module Expressions();
  // CHECK: %a = moore.variable : !moore.int
  // CHECK: %b = moore.variable : !moore.int
  // CHECK: %c = moore.variable : !moore.int
  int a, b, c;
  int unsigned u;
  bit [1:0][3:0] v;
  integer d, e, f;
  bit x;
  logic y;

  initial begin
    // CHECK: moore.constant 42 : !moore.int
    c = 42;

    // Unary operators

    // CHECK: moore.bpassign %c, %a : !moore.int
    c = a;
    // CHECK: moore.neg %a : !moore.int
    c = -a;
    // CHECK: [[TMP1:%.+]] = moore.conversion %v : !moore.packed<range<range<bit, 3:0>, 1:0>> -> !moore.packed<range<bit, 31:0>>
    // CHECK: [[TMP2:%.+]] = moore.neg [[TMP1]] : !moore.packed<range<bit, 31:0>>
    // CHECK: [[TMP3:%.+]] = moore.conversion [[TMP2]] : !moore.packed<range<bit, 31:0>> -> !moore.int
    c = -v;
    // CHECK: moore.not %a : !moore.int
    c = ~a;

    // CHECK: moore.reduce_and %a : !moore.int -> !moore.bit
    x = &a;
    // CHECK: moore.reduce_and %d : !moore.integer -> !moore.logic
    y = &d;
    // CHECK: moore.reduce_or %a : !moore.int -> !moore.bit
    x = |a;
    // CHECK: moore.reduce_xor %a : !moore.int -> !moore.bit
    x = ^a;
    // CHECK: [[TMP:%.+]] = moore.reduce_and %a : !moore.int -> !moore.bit
    // CHECK: moore.not [[TMP]] : !moore.bit
    x = ~&a;
    // CHECK: [[TMP:%.+]] = moore.reduce_or %a : !moore.int -> !moore.bit
    // CHECK: moore.not [[TMP]] : !moore.bit
    x = ~|a;
    // CHECK: [[TMP:%.+]] = moore.reduce_xor %a : !moore.int -> !moore.bit
    // CHECK: moore.not [[TMP]] : !moore.bit
    x = ~^a;
    // CHECK: [[TMP:%.+]] = moore.reduce_xor %a : !moore.int -> !moore.bit
    // CHECK: moore.not [[TMP]] : !moore.bit
    x = ^~a;
    // CHECK: [[TMP:%.+]] = moore.bool_cast %a : !moore.int -> !moore.bit
    // CHECK: moore.not [[TMP]] : !moore.bit
    x = !a;

    // CHECK: moore.bpassign %c, %a : !moore.int
    // CHECK: [[TMP1:%.+]] = moore.constant 1 : !moore.int
    // CHECK: [[TMP2:%.+]] = moore.add %a, [[TMP1]] : !moore.int
    // CHECK: moore.bpassign %a, [[TMP2]] : !moore.int
    c = a++;
    // CHECK: moore.bpassign %c, %a : !moore.int
    // CHECK: [[TMP1:%.+]] = moore.constant 1 : !moore.int
    // CHECK: [[TMP2:%.+]] = moore.sub %a, [[TMP1]] : !moore.int
    // CHECK: moore.bpassign %a, [[TMP2]] : !moore.int
    c = a--;
    // CHECK: [[TMP1:%.+]] = moore.constant 1 : !moore.int
    // CHECK: [[TMP2:%.+]] = moore.add %a, [[TMP1]] : !moore.int
    // CHECK: moore.bpassign %a, [[TMP2]] : !moore.int
    // CHECK: moore.bpassign %c, [[TMP2]] : !moore.int
    c = ++a;
    // CHECK: [[TMP1:%.+]] = moore.constant 1 : !moore.int
    // CHECK: [[TMP2:%.+]] = moore.sub %a, [[TMP1]] : !moore.int
    // CHECK: moore.bpassign %a, [[TMP2]] : !moore.int
    // CHECK: moore.bpassign %c, [[TMP2]] : !moore.int
    c = --a;

    // Binary operators

    // CHECK: moore.add %a, %b : !moore.int
    c = a + b;
    // CHECK: [[TMP1:%.+]] = moore.conversion %a : !moore.int -> !moore.packed<range<bit, 31:0>>
    // CHECK: [[TMP2:%.+]] = moore.conversion %v : !moore.packed<range<range<bit, 3:0>, 1:0>> -> !moore.packed<range<bit, 31:0>>
    // CHECK: [[TMP3:%.+]] = moore.add [[TMP1]], [[TMP2]] : !moore.packed<range<bit, 31:0>>
    // CHECK: [[TMP4:%.+]] = moore.conversion [[TMP3]] : !moore.packed<range<bit, 31:0>> -> !moore.int
    c = a + v;
    // CHECK: moore.sub %a, %b : !moore.int
    c = a - b;
    // CHECK: moore.mul %a, %b : !moore.int
    c = a * b;
    // CHECK: moore.div %d, %e : !moore.integer
    f = d / e;
    // CHECK: moore.mod %d, %e : !moore.integer
    f = d % e;

    // CHECK: moore.and %a, %b : !moore.int
    c = a & b;
    // CHECK: moore.or %a, %b : !moore.int
    c = a | b;
    // CHECK: moore.xor %a, %b : !moore.int
    c = a ^ b;
    // CHECK: [[TMP:%.+]] = moore.xor %a, %b : !moore.int
    // CHECK: moore.not [[TMP]] : !moore.int
    c = a ~^ b;
    // CHECK: [[TMP:%.+]] = moore.xor %a, %b : !moore.int
    // CHECK: moore.not [[TMP]] : !moore.int
    c = a ^~ b;

    // CHECK: moore.eq %a, %b : !moore.int -> !moore.bit
    x = a == b;
    // CHECK: moore.eq %d, %e : !moore.integer -> !moore.logic
    y = d == e;
    // CHECK: moore.ne %a, %b : !moore.int -> !moore.bit
    x = a != b ;
    // CHECK: moore.case_eq %a, %b : !moore.int
    x = a === b;
    // CHECK: moore.case_ne %a, %b : !moore.int
    x = a !== b;
    // CHECK: moore.wildcard_eq %a, %b : !moore.int -> !moore.bit
    x = a ==? b;
    // CHECK: [[TMP:%.+]] = moore.conversion %a : !moore.int -> !moore.integer
    // CHECK: moore.wildcard_eq [[TMP]], %d : !moore.integer -> !moore.logic
    y = a ==? d;
    // CHECK: [[TMP:%.+]] = moore.conversion %b : !moore.int -> !moore.integer
    // CHECK: moore.wildcard_eq %d, [[TMP]] : !moore.integer -> !moore.logic
    y = d ==? b;
    // CHECK: moore.wildcard_eq %d, %e : !moore.integer -> !moore.logic
    y = d ==? e;
    // CHECK: moore.wildcard_ne %a, %b : !moore.int -> !moore.bit
    x = a !=? b;

    // CHECK: moore.ge %a, %b : !moore.int -> !moore.bit
    c = a >= b;
    // CHECK: moore.gt %a, %b : !moore.int -> !moore.bit
    c = a > b;
    // CHECK: moore.le %a, %b : !moore.int -> !moore.bit
    c = a <= b;
    // CHECK: moore.lt %a, %b : !moore.int -> !moore.bit
    c = a < b;

    // CHECK: [[A:%.+]] = moore.bool_cast %a : !moore.int -> !moore.bit
    // CHECK: [[B:%.+]] = moore.bool_cast %b : !moore.int -> !moore.bit
    // CHECK: moore.and [[A]], [[B]] : !moore.bit
    c = a && b;
    // CHECK: [[A:%.+]] = moore.bool_cast %a : !moore.int -> !moore.bit
    // CHECK: [[B:%.+]] = moore.bool_cast %b : !moore.int -> !moore.bit
    // CHECK: moore.or [[A]], [[B]] : !moore.bit
    c = a || b;
    // CHECK: [[A:%.+]] = moore.bool_cast %a : !moore.int -> !moore.bit
    // CHECK: [[B:%.+]] = moore.bool_cast %b : !moore.int -> !moore.bit
    // CHECK: [[NOT_A:%.+]] = moore.not [[A]] : !moore.bit
    // CHECK: moore.or [[NOT_A]], [[B]] : !moore.bit
    c = a -> b;
    // CHECK: [[A:%.+]] = moore.bool_cast %a : !moore.int -> !moore.bit
    // CHECK: [[B:%.+]] = moore.bool_cast %b : !moore.int -> !moore.bit
    // CHECK: [[NOT_A:%.+]] = moore.not [[A]] : !moore.bit
    // CHECK: [[NOT_B:%.+]] = moore.not [[B]] : !moore.bit
    // CHECK: [[BOTH:%.+]] = moore.and [[A]], [[B]] : !moore.bit
    // CHECK: [[NOT_BOTH:%.+]] = moore.and [[NOT_A]], [[NOT_B]] : !moore.bit
    // CHECK: moore.or [[BOTH]], [[NOT_BOTH]] : !moore.bit
    c = a <-> b;

    // CHECK: moore.shl %a, %b : !moore.int, !moore.int
    c = a << b;
    // CHECK: moore.shr %a, %b : !moore.int, !moore.int
    c = a >> b;
    // CHECK: moore.shl %a, %b : !moore.int, !moore.int
    c = a <<< b;
    // CHECK: moore.ashr %a, %b : !moore.int, !moore.int
    c = a >>> b;
    // CHECK: moore.shr %u, %b : !moore.int<unsigned>, !moore.int
    c = u >>> b;

<<<<<<< HEAD
    // CHECK: [[TMP1:%.+]] = moore.gt %a, %b : !moore.int -> !moore.bit
    // CHECK: [[TMP2:%.+]] = moore.conversion [[TMP1]] : !moore.bit -> i1
    // CHECK: [[TMP3:%.+]] = scf.if [[TMP2]] -> (!moore.int) {
    // CHECK:   scf.yield %a : !moore.int
    // CHECK: } else {
    // CHECK:   scf.yield %b : !moore.int
    // CHECK: }
    // CHECK: moore.bpassign %c, [[TMP3]] : !moore.int
    c = a > b ? a : b;

    // CHECK: [[TMP1:%.+]] = moore.eq %a, %a : !moore.int -> !moore.bit
    // CHECK: [[TMP2:%.+]] = moore.conversion [[TMP1]] : !moore.bit -> !moore.packed<range<logic, 31:0>>
    // CHECK: [[TMP3:%.+]] = moore.conversion [[TMP2]] : !moore.packed<range<logic, 31:0>> -> !moore.int
    // CHECK: moore.bpassign %c, [[TMP3]] : !moore.int
    c = a inside {a};

    // CHECK: [[TMP1:%.+]] = moore.eq %a, %a : !moore.int -> !moore.bit
    // CHECK: [[TMP2:%.+]] = moore.eq %a, %b : !moore.int -> !moore.bit
    // CHECK: [[TMP3:%.+]] = moore.or [[TMP1]], [[TMP2]] : !moore.bit
    // CHECK: [[TMP4:%.+]] = moore.conversion [[TMP3]] : !moore.bit -> !moore.packed<range<logic, 31:0>>
    // CHECK: [[TMP5:%.+]] = moore.conversion [[TMP4]] : !moore.packed<range<logic, 31:0>> -> !moore.int
    // CHECK: moore.bpassign %c, [[TMP5]] : !moore.int
    c = a inside {a, b};

    // CHECK: [[TMP1:%.+]] = moore.eq %a, %a : !moore.int -> !moore.bit
    // CHECK: [[TMP2:%.+]] = moore.eq %a, %b : !moore.int -> !moore.bit
    // CHECK: [[TMP3:%.+]] = moore.or [[TMP1]], [[TMP2]] : !moore.bit
    // CHECK: [[TMP4:%.+]] = moore.eq %a, %a : !moore.int -> !moore.bit
    // CHECK: [[TMP5:%.+]] = moore.or [[TMP3]], [[TMP4]] : !moore.bit
    // CHECK: [[TMP6:%.+]] = moore.eq %a, %b : !moore.int -> !moore.bit
    // CHECK: [[TMP7:%.+]] = moore.or [[TMP5]], [[TMP6]] : !moore.bit
    // CHECK: [[TMP8:%.+]] = moore.conversion [[TMP7]] : !moore.bit -> !moore.packed<range<logic, 31:0>>
    // CHECK: [[TMP9:%.+]] = moore.conversion [[TMP8]] : !moore.packed<range<logic, 31:0>> -> !moore.int
    // CHECK: moore.bpassign %c, [[TMP9]] : !moore.int
    c = a inside {a, b, a, b};
=======
    // Assign operators

    // CHECK: moore.add %a, %b : !moore.int
    a += b;
    // CHECK: moore.sub %a, %b : !moore.int
    a -= b;
    // CHECK: moore.mul %a, %b : !moore.int
    a *= b;
    // CHECK: moore.div %f, %d : !moore.integer
    f /= d;
    // CHECK: moore.mod %f, %d : !moore.integer
    f %= d;
    // CHECK: moore.and %a, %b : !moore.int
    a &= b;
    // CHECK: moore.or %a, %b : !moore.int
    a |= b;
    // CHECK: moore.xor %a, %b : !moore.int
    a ^= b;
    // CHECK: moore.shl %a, %b : !moore.int, !moore.int
    a <<= b;
    // CHECK: moore.shl %a, %b : !moore.int, !moore.int
    a <<<= b;
    // CHECK: moore.shr %a, %b : !moore.int, !moore.int
    a >>= b;
    // CHECK: moore.ashr %a, %b : !moore.int, !moore.int
    a >>>= b;

>>>>>>> 392743d4
  end
endmodule


// CHECK-LABEL: moore.module @Conversion {
module Conversion();
  // Implicit conversion.
  // CHECK: %a = moore.variable
  // CHECK: [[TMP:%.+]] = moore.conversion %a : !moore.shortint -> !moore.int
  // CHECK: %b = moore.variable [[TMP]]
  shortint a;
  int b = a;

  // Explicit conversion.
  // CHECK: [[TMP1:%.+]] = moore.conversion %a : !moore.shortint -> !moore.byte
  // CHECK: [[TMP2:%.+]] = moore.conversion [[TMP1]] : !moore.byte -> !moore.int
  // CHECK: %c = moore.variable [[TMP2]]
  int c = byte'(a);

  // Sign conversion.
  // CHECK: [[TMP:%.+]] = moore.conversion %b : !moore.int -> !moore.packed<range<bit<signed>, 31:0>>
  // CHECK: %d1 = moore.variable [[TMP]]
  // CHECK: [[TMP:%.+]] = moore.conversion %b : !moore.int -> !moore.packed<range<bit, 31:0>>
  // CHECK: %d2 = moore.variable [[TMP]]
  bit signed [31:0] d1 = signed'(b);
  bit [31:0] d2 = unsigned'(b);

  // Width conversion.
  // CHECK: [[TMP:%.+]] = moore.conversion %b : !moore.int -> !moore.packed<range<bit<signed>, 18:0>>
  // CHECK: %e = moore.variable [[TMP]]
  bit signed [18:0] e = 19'(b);
endmodule


// CHECK-LABEL: moore.module @Assignments {
module Assignments();
  // CHECK: %a = moore.variable : !moore.int
  // CHECK: %b = moore.variable : !moore.int
  int a, b;

  initial begin
    // CHECK: moore.bpassign %a, %b : !moore.int
    a = b;
    // CHECK: moore.passign %a, %b : !moore.int
    a <= b;
    // CHECK: moore.pcassign %a, %b : !moore.int
    assign a = b;
  end
endmodule


// CHECK-LABEL: moore.module @Statements {
module Statements();
  // CHECK: %a = moore.variable : !moore.int
  // CHECK: %b = moore.variable : !moore.int
  int a, b;

  initial begin

    // CHECK: [[TMP:%.+]] = moore.bool_cast %a : !moore.int -> !moore.bit
    // CHECK: [[COND:%.+]] = moore.conversion [[TMP]] : !moore.bit -> i1
    // CHECK: scf.if [[COND]]
    if (a)
      ;

    // CHECK: [[TMP1:%.+]] = moore.eq %a, %b : !moore.int -> !moore.bit
    // CHECK: [[TMP2:%.+]] = moore.conversion [[TMP1]] : !moore.bit -> i1
    // CHECK: scf.if [[TMP2]] {
    // CHECK: }
    // CHECK: [[TMP3:%.+]] = moore.not [[TMP1]] : !moore.bit
    // CHECK: [[TMP4:%.+]] = moore.conversion [[TMP3]] : !moore.bit -> i1
    // CHECK: scf.if [[TMP4]] {
    // CHECK: }
    case (a)
      b: ;
      default ;
    endcase
    
  end
endmodule


// CHECK-LABEL: moore.module @Generates {
module Generates();
  // CHECK: %a = moore.named_constant parameter 2 : !moore.packed<range<logic<signed>, 31:0>>
  // CHECK: %b = moore.named_constant localparam 3 : !moore.packed<range<logic<signed>, 31:0>>
  // CHECK：%sp = moore.named_constant specparam 4 : !moore.packed<range<logic<signed>, 31:0>>
  parameter a = 2;
  localparam b = 3;
  specparam sp = 4;
  genvar i;

  generate
    // CHECK: %i = moore.named_constant localparam 0 : !moore.integer
    // CHECK: [[TMP1:%.+]] = moore.conversion %i : !moore.integer -> !moore.int
    // CHECK: %c = moore.variable [[TMP1]] : !moore.int
    // CHECK: %i_0 = moore.named_constant name "i" localparam 1 : !moore.integer
    // CHECK: [[TMP2:%.+]] = moore.conversion %i_0 : !moore.integer -> !moore.int
    // CHECK: %c_1 = moore.variable name "c" [[TMP2]] : !moore.int
    for(i=0;i<a;i=i+1)begin
	    int c = i;
	  end

    // CHECK: [[TMP1:%.+]] = moore.constant 2 : !moore.int
    // CHECK: %d = moore.variable [[TMP1]] : !moore.int
	  if(a == 2)begin
      int d = 2;
	  end
  	else begin
      int d = 3;
	  end

    // CHECK: [[TMP1:%.+]] = moore.constant 2 : !moore.int
    // CHECK: %e = moore.variable [[TMP1]] : !moore.int
	  case (a)
      2:begin
        int e = 2;
      end
      default:begin
        int e = 3;
      end
    endcase
  endgenerate
endmodule<|MERGE_RESOLUTION|>--- conflicted
+++ resolved
@@ -198,43 +198,6 @@
     // CHECK: moore.shr %u, %b : !moore.int<unsigned>, !moore.int
     c = u >>> b;
 
-<<<<<<< HEAD
-    // CHECK: [[TMP1:%.+]] = moore.gt %a, %b : !moore.int -> !moore.bit
-    // CHECK: [[TMP2:%.+]] = moore.conversion [[TMP1]] : !moore.bit -> i1
-    // CHECK: [[TMP3:%.+]] = scf.if [[TMP2]] -> (!moore.int) {
-    // CHECK:   scf.yield %a : !moore.int
-    // CHECK: } else {
-    // CHECK:   scf.yield %b : !moore.int
-    // CHECK: }
-    // CHECK: moore.bpassign %c, [[TMP3]] : !moore.int
-    c = a > b ? a : b;
-
-    // CHECK: [[TMP1:%.+]] = moore.eq %a, %a : !moore.int -> !moore.bit
-    // CHECK: [[TMP2:%.+]] = moore.conversion [[TMP1]] : !moore.bit -> !moore.packed<range<logic, 31:0>>
-    // CHECK: [[TMP3:%.+]] = moore.conversion [[TMP2]] : !moore.packed<range<logic, 31:0>> -> !moore.int
-    // CHECK: moore.bpassign %c, [[TMP3]] : !moore.int
-    c = a inside {a};
-
-    // CHECK: [[TMP1:%.+]] = moore.eq %a, %a : !moore.int -> !moore.bit
-    // CHECK: [[TMP2:%.+]] = moore.eq %a, %b : !moore.int -> !moore.bit
-    // CHECK: [[TMP3:%.+]] = moore.or [[TMP1]], [[TMP2]] : !moore.bit
-    // CHECK: [[TMP4:%.+]] = moore.conversion [[TMP3]] : !moore.bit -> !moore.packed<range<logic, 31:0>>
-    // CHECK: [[TMP5:%.+]] = moore.conversion [[TMP4]] : !moore.packed<range<logic, 31:0>> -> !moore.int
-    // CHECK: moore.bpassign %c, [[TMP5]] : !moore.int
-    c = a inside {a, b};
-
-    // CHECK: [[TMP1:%.+]] = moore.eq %a, %a : !moore.int -> !moore.bit
-    // CHECK: [[TMP2:%.+]] = moore.eq %a, %b : !moore.int -> !moore.bit
-    // CHECK: [[TMP3:%.+]] = moore.or [[TMP1]], [[TMP2]] : !moore.bit
-    // CHECK: [[TMP4:%.+]] = moore.eq %a, %a : !moore.int -> !moore.bit
-    // CHECK: [[TMP5:%.+]] = moore.or [[TMP3]], [[TMP4]] : !moore.bit
-    // CHECK: [[TMP6:%.+]] = moore.eq %a, %b : !moore.int -> !moore.bit
-    // CHECK: [[TMP7:%.+]] = moore.or [[TMP5]], [[TMP6]] : !moore.bit
-    // CHECK: [[TMP8:%.+]] = moore.conversion [[TMP7]] : !moore.bit -> !moore.packed<range<logic, 31:0>>
-    // CHECK: [[TMP9:%.+]] = moore.conversion [[TMP8]] : !moore.packed<range<logic, 31:0>> -> !moore.int
-    // CHECK: moore.bpassign %c, [[TMP9]] : !moore.int
-    c = a inside {a, b, a, b};
-=======
     // Assign operators
 
     // CHECK: moore.add %a, %b : !moore.int
@@ -262,7 +225,42 @@
     // CHECK: moore.ashr %a, %b : !moore.int, !moore.int
     a >>>= b;
 
->>>>>>> 392743d4
+
+    // CHECK: [[TMP1:%.+]] = moore.gt %a, %b : !moore.int -> !moore.bit
+    // CHECK: [[TMP2:%.+]] = moore.conversion [[TMP1]] : !moore.bit -> i1
+    // CHECK: [[TMP3:%.+]] = scf.if [[TMP2]] -> (!moore.int) {
+    // CHECK:   scf.yield %a : !moore.int
+    // CHECK: } else {
+    // CHECK:   scf.yield %b : !moore.int
+    // CHECK: }
+    // CHECK: moore.bpassign %c, [[TMP3]] : !moore.int
+    c = a > b ? a : b;
+
+    // CHECK: [[TMP1:%.+]] = moore.eq %a, %a : !moore.int -> !moore.bit
+    // CHECK: [[TMP2:%.+]] = moore.conversion [[TMP1]] : !moore.bit -> !moore.packed<range<logic, 31:0>>
+    // CHECK: [[TMP3:%.+]] = moore.conversion [[TMP2]] : !moore.packed<range<logic, 31:0>> -> !moore.int
+    // CHECK: moore.bpassign %c, [[TMP3]] : !moore.int
+    c = a inside {a};
+
+    // CHECK: [[TMP1:%.+]] = moore.eq %a, %a : !moore.int -> !moore.bit
+    // CHECK: [[TMP2:%.+]] = moore.eq %a, %b : !moore.int -> !moore.bit
+    // CHECK: [[TMP3:%.+]] = moore.or [[TMP1]], [[TMP2]] : !moore.bit
+    // CHECK: [[TMP4:%.+]] = moore.conversion [[TMP3]] : !moore.bit -> !moore.packed<range<logic, 31:0>>
+    // CHECK: [[TMP5:%.+]] = moore.conversion [[TMP4]] : !moore.packed<range<logic, 31:0>> -> !moore.int
+    // CHECK: moore.bpassign %c, [[TMP5]] : !moore.int
+    c = a inside {a, b};
+
+    // CHECK: [[TMP1:%.+]] = moore.eq %a, %a : !moore.int -> !moore.bit
+    // CHECK: [[TMP2:%.+]] = moore.eq %a, %b : !moore.int -> !moore.bit
+    // CHECK: [[TMP3:%.+]] = moore.or [[TMP1]], [[TMP2]] : !moore.bit
+    // CHECK: [[TMP4:%.+]] = moore.eq %a, %a : !moore.int -> !moore.bit
+    // CHECK: [[TMP5:%.+]] = moore.or [[TMP3]], [[TMP4]] : !moore.bit
+    // CHECK: [[TMP6:%.+]] = moore.eq %a, %b : !moore.int -> !moore.bit
+    // CHECK: [[TMP7:%.+]] = moore.or [[TMP5]], [[TMP6]] : !moore.bit
+    // CHECK: [[TMP8:%.+]] = moore.conversion [[TMP7]] : !moore.bit -> !moore.packed<range<logic, 31:0>>
+    // CHECK: [[TMP9:%.+]] = moore.conversion [[TMP8]] : !moore.packed<range<logic, 31:0>> -> !moore.int
+    // CHECK: moore.bpassign %c, [[TMP9]] : !moore.int
+    c = a inside {a, b, a, b};
   end
 endmodule
 
