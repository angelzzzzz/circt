--- conflicted
+++ resolved
@@ -125,92 +125,4 @@
     The arithmetic shift inserts zeros if the result type is unsigned or the 
     MSB (sign bit) if the result type is signed.
   }];
-}
-
-//===---------------------------------------------------------------------===//
-// Equality operations
-//===---------------------------------------------------------------------===//
-
-class EqualOp<string name> : MIROp<name, [
-  Pure,
-<<<<<<< HEAD
-  Commutative,
-  SameTypeOperands
-=======
-  Commutative
->>>>>>> fdfa568f
-]> {
-  let arguments = (ins SimpleBitVectorType:$lhs,
-                       SimpleBitVectorType:$rhs,
-                       UnitAttr:$mode);
-  let results = (outs I1:$result);
-  let assemblyFormat = [{
-<<<<<<< HEAD
-    ( `case` $mode^ )? $lhs `,` $rhs attr-dict `:` functional-type($lhs,$result)
-=======
-    ( `case` $mode^ )? $lhs `,` $rhs attr-dict `:` type($lhs) `,` type($rhs)
->>>>>>> fdfa568f
-  }];
-}
-
-def EqualityOp : EqualOp<"eq">{
-  let summary = "A logical or case equality expression";
-  let description = [{
-    This operation represents the SystemVerilog logical and case
-    equality expressions `==` and `===`.
-    See IEEE1800-2017 11.4.5 "Equality operators".
-
-    a == ba equal to b, result can be unknown.
-    a === ba equal to b, including x and z.
-
-    The operators compare operands bit for bit. As with the relational
-    operators, the result shall be 0 if comparison fails and 1 if it succeeds.
-  }];
-}
-
-def InEqualityOp : EqualOp<"ne">{
-  let summary = "A logical or case inequality expression";
-  let description = [{
-    This operation represents the SystemVerilog logical and case
-    inequality expressions `!=` and `!==`.
-    See IEEE1800-2017 11.4.5 "Equality operators".
-
-    a != ba not equal to b, result can be unknown.
-    a !== ba not equal to b, including x and z.
-  }];
-}
-
-//===---------------------------------------------------------------------===//
-// Logical operations
-//===---------------------------------------------------------------------===//
-
-def LogicalAnd : I32EnumAttrCase<"LogicalAnd", 0, "and">;
-def LogicalOr : I32EnumAttrCase<"LogicalOr", 1, "or">;
-def LogicalImplication : I32EnumAttrCase<"LogicalImplication", 2, "impl">;
-def LogicalEquivalence : I32EnumAttrCase<"LogicalEquivalence", 3, "equiv">;
-
-def LogicalAttr : I32EnumAttr<"Logic", "Logical predicate", 
-       [LogicalAnd, LogicalOr, LogicalImplication, LogicalEquivalence]>{
-    let cppNamespace = "circt::moore";
-}
-
-def LogicalOp : MIROp<"logic", [
-  Pure,
-  TypesMatchWith<"lhs and result types must match",
-                   "lhs", "result", "$_self">
-]> {
-  let summary = "Definitions of logical operators";
-  let description = [{
-    The result of the evaluation of a logical operation shall be `1`, `0`, 
-    or, if the result is ambiguous, the unkonw value `x`.
-    See IEEE Std 1800-2017 11.4.7.
-  }];
-  let arguments = (ins LogicalAttr:$logic,
-                       SimpleBitVectorType:$lhs,
-                       SimpleBitVectorType:$rhs);
-  let results = (outs SimpleBitVectorType:$result);
-
-  let assemblyFormat = [{
-    $logic $lhs `,` $rhs attr-dict `:` type($lhs) `,` type($rhs)
-  }];
 }